--- conflicted
+++ resolved
@@ -4,17 +4,8 @@
 
 from graspfile import cut, cutfile, grid
 
-<<<<<<< HEAD
-FIXTURE_DIR = os.path.join(
-    os.path.dirname(os.path.realpath(__file__)),
-    'test_data',
-)
 
-test_grid_file = pytest.mark.datafiles(os.path.join(FIXTURE_DIR,
-                                                    "/grasp_files/square_aperture_7-47mm_square_82-97-112GHz.grd"))
-=======
 test_grid_file = "tests/test_data/grasp_files/square_aperture_7-47mm_square_82-97-112GHz.grd"
->>>>>>> a41170af
 """TICRA Tools 19.1 GRASP Grid file, consisting of three grids at 82, 97 and 112 GHz."""
 
 
